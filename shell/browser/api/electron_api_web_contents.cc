--- conflicted
+++ resolved
@@ -3472,7 +3472,6 @@
   web_contents()->OnWebPreferencesChanged();
 }
 
-<<<<<<< HEAD
 void WebContents::SetBackgroundColor(absl::optional<SkColor> maybe_color) {
   web_contents()->SetPageBaseBackgroundColor(maybe_color);
 
@@ -3487,10 +3486,10 @@
     static_cast<content::RenderWidgetHostViewBase*>(rwhv)
         ->SetContentBackgroundColor(color);
   }
-=======
+}
+
 void WebContents::OnInputEvent(const blink::WebInputEvent& event) {
   Emit("input-event", event);
->>>>>>> 16f45922
 }
 
 v8::Local<v8::Promise> WebContents::GetProcessMemoryInfo(v8::Isolate* isolate) {
@@ -4091,11 +4090,8 @@
       .SetProperty("devToolsWebContents", &WebContents::DevToolsWebContents)
       .SetProperty("debugger", &WebContents::Debugger)
       .SetProperty("mainFrame", &WebContents::MainFrame)
-<<<<<<< HEAD
+      .SetProperty("opener", &WebContents::Opener)
       .SetMethod("_setOwnerWindow", &WebContents::SetOwnerBaseWindow)
-=======
-      .SetProperty("opener", &WebContents::Opener)
->>>>>>> 16f45922
       .Build();
 }
 
