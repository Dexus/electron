// Copyright (c) 2013 GitHub, Inc.
// Use of this source code is governed by the MIT license that can be
// found in the LICENSE file.

#ifndef ELECTRON_SHELL_BROWSER_NATIVE_WINDOW_H_
#define ELECTRON_SHELL_BROWSER_NATIVE_WINDOW_H_

#include <list>
#include <memory>
#include <queue>
#include <string>
#include <vector>

#include "base/memory/weak_ptr.h"
#include "base/observer_list.h"
#include "base/supports_user_data.h"
#include "content/public/browser/desktop_media_id.h"
#include "content/public/browser/web_contents_user_data.h"
#include "extensions/browser/app_window/size_constraints.h"
#include "shell/browser/native_window_observer.h"
#include "shell/browser/ui/inspectable_web_contents_view.h"
#include "shell/common/api/api.mojom.h"
#include "third_party/abseil-cpp/absl/types/optional.h"
#include "ui/views/widget/widget_delegate.h"

class SkRegion;

namespace base {
class DictionaryValue;
}

namespace content {
struct NativeWebKeyboardEvent;
}

namespace gfx {
class Image;
class Point;
class Rect;
enum class ResizeEdge;
class Size;
}  // namespace gfx

namespace gin_helper {
class Dictionary;
class PersistentDictionary;
}  // namespace gin_helper

namespace electron {

class ElectronMenuModel;

namespace api {
class BrowserView;
}

#if BUILDFLAG(IS_MAC)
typedef NSView* NativeWindowHandle;
#else
typedef gfx::AcceleratedWidget NativeWindowHandle;
#endif

class NativeWindow : public base::SupportsUserData,
                     public views::WidgetDelegate {
 public:
  ~NativeWindow() override;

  // disable copy
  NativeWindow(const NativeWindow&) = delete;
  NativeWindow& operator=(const NativeWindow&) = delete;

  // Create window with existing WebContents, the caller is responsible for
  // managing the window's live.
  static NativeWindow* Create(const gin_helper::Dictionary& options,
                              NativeWindow* parent = nullptr);

  void InitFromOptions(const gin_helper::Dictionary& options);

  virtual void SetContentView(views::View* view) = 0;

  virtual void Close() = 0;
  virtual void CloseImmediately() = 0;
  virtual bool IsClosed() const;
  virtual void Focus(bool focus) = 0;
  virtual bool IsFocused() = 0;
  virtual void Show() = 0;
  virtual void ShowInactive() = 0;
  virtual void Hide() = 0;
  virtual bool IsVisible() = 0;
  virtual bool IsEnabled() = 0;
  virtual void SetEnabled(bool enable) = 0;
  virtual void Maximize() = 0;
  virtual void Unmaximize() = 0;
  virtual bool IsMaximized() = 0;
  virtual void Minimize() = 0;
  virtual void Restore() = 0;
  virtual bool IsMinimized() = 0;
  virtual void SetFullScreen(bool fullscreen) = 0;
  virtual bool IsFullscreen() const = 0;
  virtual void SetBounds(const gfx::Rect& bounds, bool animate = false) = 0;
  virtual gfx::Rect GetBounds() = 0;
  virtual void SetSize(const gfx::Size& size, bool animate = false);
  virtual gfx::Size GetSize();
  virtual void SetPosition(const gfx::Point& position, bool animate = false);
  virtual gfx::Point GetPosition();
  virtual void SetContentSize(const gfx::Size& size, bool animate = false);
  virtual gfx::Size GetContentSize();
  virtual void SetContentBounds(const gfx::Rect& bounds, bool animate = false);
  virtual gfx::Rect GetContentBounds();
  virtual bool IsNormal();
  virtual gfx::Rect GetNormalBounds() = 0;
  virtual void SetSizeConstraints(
      const extensions::SizeConstraints& window_constraints);
  virtual extensions::SizeConstraints GetSizeConstraints() const;
  virtual void SetContentSizeConstraints(
      const extensions::SizeConstraints& size_constraints);
  virtual extensions::SizeConstraints GetContentSizeConstraints() const;
  virtual void SetMinimumSize(const gfx::Size& size);
  virtual gfx::Size GetMinimumSize() const;
  virtual void SetMaximumSize(const gfx::Size& size);
  virtual gfx::Size GetMaximumSize() const;
  virtual gfx::Size GetContentMinimumSize() const;
  virtual gfx::Size GetContentMaximumSize() const;
  virtual void SetSheetOffset(const double offsetX, const double offsetY);
  virtual double GetSheetOffsetX();
  virtual double GetSheetOffsetY();
  virtual void SetResizable(bool resizable) = 0;
  virtual bool MoveAbove(const std::string& sourceId) = 0;
  virtual void MoveTop() = 0;
  virtual bool IsResizable() = 0;
  virtual void SetMovable(bool movable) = 0;
  virtual bool IsMovable() = 0;
  virtual void SetMinimizable(bool minimizable) = 0;
  virtual bool IsMinimizable() = 0;
  virtual void SetMaximizable(bool maximizable) = 0;
  virtual bool IsMaximizable() = 0;
  virtual void SetFullScreenable(bool fullscreenable) = 0;
  virtual bool IsFullScreenable() = 0;
  virtual void SetClosable(bool closable) = 0;
  virtual bool IsClosable() = 0;
  virtual void SetAlwaysOnTop(ui::ZOrderLevel z_order,
                              const std::string& level = "floating",
                              int relativeLevel = 0) = 0;
  virtual ui::ZOrderLevel GetZOrderLevel() = 0;
  virtual void Center() = 0;
  virtual void Invalidate() = 0;
  virtual void SetTitle(const std::string& title) = 0;
  virtual std::string GetTitle() = 0;
#if BUILDFLAG(IS_MAC)
  virtual std::string GetAlwaysOnTopLevel() = 0;
  virtual void SetActive(bool is_key) = 0;
  virtual bool IsActive() const = 0;
#endif

  // Ability to augment the window title for the screen readers.
  void SetAccessibleTitle(const std::string& title);
  std::string GetAccessibleTitle();

  virtual void FlashFrame(bool flash) = 0;
  virtual void SetSkipTaskbar(bool skip) = 0;
  virtual void SetExcludedFromShownWindowsMenu(bool excluded) = 0;
  virtual bool IsExcludedFromShownWindowsMenu() = 0;
  virtual void SetSimpleFullScreen(bool simple_fullscreen) = 0;
  virtual bool IsSimpleFullScreen() = 0;
  virtual void SetKiosk(bool kiosk) = 0;
  virtual bool IsKiosk() = 0;
  virtual bool IsTabletMode() const;
  virtual void SetBackgroundColor(SkColor color) = 0;
  virtual SkColor GetBackgroundColor() = 0;
  virtual void SetHasShadow(bool has_shadow) = 0;
  virtual bool HasShadow() = 0;
  virtual void SetOpacity(const double opacity) = 0;
  virtual double GetOpacity() = 0;
  virtual void SetRepresentedFilename(const std::string& filename);
  virtual std::string GetRepresentedFilename();
  virtual void SetDocumentEdited(bool edited);
  virtual bool IsDocumentEdited();
  virtual void SetIgnoreMouseEvents(bool ignore, bool forward) = 0;
  virtual void SetContentProtection(bool enable) = 0;
  virtual void SetFocusable(bool focusable);
  virtual bool IsFocusable();
  virtual void SetMenu(ElectronMenuModel* menu);
  virtual void SetParentWindow(NativeWindow* parent);
  virtual content::DesktopMediaID GetDesktopMediaID() const = 0;
  virtual gfx::NativeView GetNativeView() const = 0;
  virtual gfx::NativeWindow GetNativeWindow() const = 0;
  virtual gfx::AcceleratedWidget GetAcceleratedWidget() const = 0;
  virtual NativeWindowHandle GetNativeWindowHandle() const = 0;

  // Taskbar/Dock APIs.
  enum class ProgressState {
    kNone,           // no progress, no marking
    kIndeterminate,  // progress, indeterminate
    kError,          // progress, errored (red)
    kPaused,         // progress, paused (yellow)
    kNormal,         // progress, not marked (green)
  };

  virtual void SetProgressBar(double progress, const ProgressState state) = 0;
  virtual void SetOverlayIcon(const gfx::Image& overlay,
                              const std::string& description) = 0;

  // Workspace APIs.
  virtual void SetVisibleOnAllWorkspaces(
      bool visible,
      bool visibleOnFullScreen = false,
      bool skipTransformProcessType = false) = 0;

  virtual bool IsVisibleOnAllWorkspaces() = 0;

  virtual void SetAutoHideCursor(bool auto_hide);

  // Vibrancy API
  virtual void SetVibrancy(const std::string& type);

  // Traffic Light API
#if BUILDFLAG(IS_MAC)
  virtual void SetWindowButtonVisibility(bool visible) = 0;
  virtual bool GetWindowButtonVisibility() const = 0;
  virtual void SetTrafficLightPosition(absl::optional<gfx::Point> position) = 0;
  virtual absl::optional<gfx::Point> GetTrafficLightPosition() const = 0;
  virtual void RedrawTrafficLights() = 0;
  virtual void UpdateFrame() = 0;
#endif

  // Touchbar API
  virtual void SetTouchBar(std::vector<gin_helper::PersistentDictionary> items);
  virtual void RefreshTouchBarItem(const std::string& item_id);
  virtual void SetEscapeTouchBarItem(gin_helper::PersistentDictionary item);

  // Native Tab API
  virtual void SelectPreviousTab();
  virtual void SelectNextTab();
  virtual void MergeAllWindows();
  virtual void MoveTabToNewWindow();
  virtual void ToggleTabBar();
  virtual bool AddTabbedWindow(NativeWindow* window);

  // Toggle the menu bar.
  virtual void SetAutoHideMenuBar(bool auto_hide);
  virtual bool IsMenuBarAutoHide();
  virtual void SetMenuBarVisibility(bool visible);
  virtual bool IsMenuBarVisible();

  // Set the aspect ratio when resizing window.
  double GetAspectRatio();
  gfx::Size GetAspectRatioExtraSize();
  virtual void SetAspectRatio(double aspect_ratio, const gfx::Size& extra_size);

  // File preview APIs.
  virtual void PreviewFile(const std::string& path,
                           const std::string& display_name);
  virtual void CloseFilePreview();

  virtual void SetGTKDarkThemeEnabled(bool use_dark_theme) {}

  // Converts between content bounds and window bounds.
  virtual gfx::Rect ContentBoundsToWindowBounds(
      const gfx::Rect& bounds) const = 0;
  virtual gfx::Rect WindowBoundsToContentBounds(
      const gfx::Rect& bounds) const = 0;

  base::WeakPtr<NativeWindow> GetWeakPtr() {
    return weak_factory_.GetWeakPtr();
  }

  virtual gfx::Rect GetWindowControlsOverlayRect();
  virtual void SetWindowControlsOverlayRect(const gfx::Rect& overlay_rect);

  // Methods called by the WebContents.
  virtual void HandleKeyboardEvent(
      content::WebContents*,
      const content::NativeWebKeyboardEvent& event) {}

  // Public API used by platform-dependent delegates and observers to send UI
  // related notifications.
  void NotifyWindowRequestPreferredWidth(int* width);
  void NotifyWindowCloseButtonClicked();
  void NotifyWindowClosed();
  void NotifyWindowEndSession();
  void NotifyWindowBlur();
  void NotifyWindowFocus();
  void NotifyWindowShow();
  void NotifyWindowIsKeyChanged(bool is_key);
  void NotifyWindowHide();
  void NotifyWindowMaximize();
  void NotifyWindowUnmaximize();
  void NotifyWindowMinimize();
  void NotifyWindowRestore();
  void NotifyWindowMove();
  void NotifyWindowWillResize(const gfx::Rect& new_bounds,
                              const gfx::ResizeEdge& edge,
                              bool* prevent_default);
  void NotifyWindowResize();
  void NotifyWindowResized();
  void NotifyWindowWillMove(const gfx::Rect& new_bounds, bool* prevent_default);
  void NotifyWindowMoved();
  void NotifyWindowSwipe(const std::string& direction);
  void NotifyWindowRotateGesture(float rotation);
  void NotifyWindowSheetBegin();
  void NotifyWindowSheetEnd();
  virtual void NotifyWindowEnterFullScreen();
  virtual void NotifyWindowLeaveFullScreen();
  void NotifyWindowEnterHtmlFullScreen();
  void NotifyWindowLeaveHtmlFullScreen();
  void NotifyWindowAlwaysOnTopChanged();
  void NotifyWindowExecuteAppCommand(const std::string& command);
  void NotifyTouchBarItemInteraction(const std::string& item_id,
                                     base::Value::Dict details);
  void NotifyNewWindowForTab();
  void NotifyWindowSystemContextMenu(int x, int y, bool* prevent_default);
  void NotifyLayoutWindowControlsOverlay();

#if BUILDFLAG(IS_WIN)
  void NotifyWindowMessage(UINT message, WPARAM w_param, LPARAM l_param);
#endif

  void AddObserver(NativeWindowObserver* obs) { observers_.AddObserver(obs); }
  void RemoveObserver(NativeWindowObserver* obs) {
    observers_.RemoveObserver(obs);
  }

  // Handle fullscreen transitions.
  void HandlePendingFullscreenTransitions();

  enum class FullScreenTransitionState { ENTERING, EXITING, NONE };

  void set_fullscreen_transition_state(FullScreenTransitionState state) {
    fullscreen_transition_state_ = state;
  }
  FullScreenTransitionState fullscreen_transition_state() const {
    return fullscreen_transition_state_;
  }

  enum class FullScreenTransitionType { HTML, NATIVE, NONE };

  void set_fullscreen_transition_type(FullScreenTransitionType type) {
    fullscreen_transition_type_ = type;
  }
  FullScreenTransitionType fullscreen_transition_type() const {
    return fullscreen_transition_type_;
  }

  SkRegion const* draggable_region() const { return draggable_region_.get(); }

  void UpdateDraggableRegions(
      const std::vector<mojom::DraggableRegionPtr>& regions);

  views::Widget* widget() const { return widget_.get(); }
  views::View* content_view() const { return content_view_; }

  enum class TitleBarStyle {
    kNormal,
    kHidden,
    kHiddenInset,
    kCustomButtonsOnHover,
  };
  TitleBarStyle title_bar_style() const { return title_bar_style_; }
  int titlebar_overlay_height() const { return titlebar_overlay_height_; }
  void set_titlebar_overlay_height(int height) {
    titlebar_overlay_height_ = height;
  }
  bool titlebar_overlay_enabled() const { return titlebar_overlay_; }

  bool has_frame() const { return has_frame_; }
  void set_has_frame(bool has_frame) { has_frame_ = has_frame; }

  bool has_client_frame() const { return has_client_frame_; }
  bool transparent() const { return transparent_; }
  bool enable_larger_than_screen() const { return enable_larger_than_screen_; }

  NativeWindow* parent() const { return parent_; }
  bool is_modal() const { return is_modal_; }

<<<<<<< HEAD
=======
  std::list<NativeBrowserView*> browser_views() const { return browser_views_; }

  std::list<InspectableWebContentsView*> inspectable_views() const {
    return inspectable_views_;
  }

>>>>>>> b9464d89
  int32_t window_id() const { return next_id_; }

 protected:
  friend class api::BrowserView;

  NativeWindow(const gin_helper::Dictionary& options, NativeWindow* parent);

  // views::WidgetDelegate:
  views::Widget* GetWidget() override;
  const views::Widget* GetWidget() const override;
  std::u16string GetAccessibleWindowTitle() const override;

  void set_content_view(views::View* view) { content_view_ = view; }

<<<<<<< HEAD
=======
  void add_browser_view(NativeBrowserView* browser_view) {
    browser_views_.push_back(browser_view);
  }
  void remove_browser_view(NativeBrowserView* browser_view) {
    browser_views_.remove_if(
        [&browser_view](NativeBrowserView* n) { return (n == browser_view); });
  }

  void add_inspectable_view(InspectableWebContentsView* inspectable_view) {
    inspectable_views_.push_back(inspectable_view);
  }
  void remove_inspectable_view(InspectableWebContentsView* inspectable_view) {
    inspectable_views_.remove_if(
        [&inspectable_view](InspectableWebContentsView* n) {
          return (n == inspectable_view);
        });
  }

>>>>>>> b9464d89
  // The boolean parsing of the "titleBarOverlay" option
  bool titlebar_overlay_ = false;

  // The custom height parsed from the "height" option in a Object
  // "titleBarOverlay"
  int titlebar_overlay_height_ = 0;

  // The "titleBarStyle" option.
  TitleBarStyle title_bar_style_ = TitleBarStyle::kNormal;

  std::queue<bool> pending_transitions_;
  FullScreenTransitionState fullscreen_transition_state_ =
      FullScreenTransitionState::NONE;
  FullScreenTransitionType fullscreen_transition_type_ =
      FullScreenTransitionType::NONE;

 private:
  std::unique_ptr<views::Widget> widget_;

  static int32_t next_id_;

  // The content view, weak ref.
  views::View* content_view_ = nullptr;

  // Whether window has standard frame.
  bool has_frame_ = true;

  // Whether window has standard frame, but it's drawn by Electron (the client
  // application) instead of the OS. Currently only has meaning on Linux for
  // Wayland hosts.
  bool has_client_frame_ = false;

  // Whether window is transparent.
  bool transparent_ = false;

  // Minimum and maximum size, stored as content size.
  extensions::SizeConstraints size_constraints_;

  // Whether window can be resized larger than screen.
  bool enable_larger_than_screen_ = false;

  // The windows has been closed.
  bool is_closed_ = false;

  // Used to display sheets at the appropriate horizontal and vertical offsets
  // on macOS.
  double sheet_offset_x_ = 0.0;
  double sheet_offset_y_ = 0.0;

  // Used to maintain the aspect ratio of a view which is inside of the
  // content view.
  double aspect_ratio_ = 0.0;
  gfx::Size aspect_ratio_extraSize_;

  // The parent window, it is guaranteed to be valid during this window's life.
  NativeWindow* parent_ = nullptr;

  // Is this a modal window.
  bool is_modal_ = false;

<<<<<<< HEAD
=======
  // The browser view layer.
  std::list<NativeBrowserView*> browser_views_;

  // The inspectable webContents views.
  std::list<InspectableWebContentsView*> inspectable_views_;

>>>>>>> b9464d89
  // Observers of this window.
  base::ObserverList<NativeWindowObserver> observers_;

  // Accessible title.
  std::u16string accessible_title_;

  gfx::Rect overlay_rect_;

  // For custom drag, the whole window is non-draggable and the draggable region
  // has to been explicitly provided.
  std::unique_ptr<SkRegion> draggable_region_;  // used in custom drag.

  base::WeakPtrFactory<NativeWindow> weak_factory_{this};
};

// This class provides a hook to get a NativeWindow from a WebContents.
class NativeWindowRelay
    : public content::WebContentsUserData<NativeWindowRelay> {
 public:
  static void CreateForWebContents(content::WebContents*,
                                   base::WeakPtr<NativeWindow>);

  ~NativeWindowRelay() override;

  NativeWindow* GetNativeWindow() const { return native_window_.get(); }

  WEB_CONTENTS_USER_DATA_KEY_DECL();

 private:
  friend class content::WebContentsUserData<NativeWindow>;
  explicit NativeWindowRelay(content::WebContents* web_contents,
                             base::WeakPtr<NativeWindow> window);

  base::WeakPtr<NativeWindow> native_window_;
};

}  // namespace electron

#endif  // ELECTRON_SHELL_BROWSER_NATIVE_WINDOW_H_<|MERGE_RESOLUTION|>--- conflicted
+++ resolved
@@ -372,15 +372,10 @@
   NativeWindow* parent() const { return parent_; }
   bool is_modal() const { return is_modal_; }
 
-<<<<<<< HEAD
-=======
-  std::list<NativeBrowserView*> browser_views() const { return browser_views_; }
-
   std::list<InspectableWebContentsView*> inspectable_views() const {
     return inspectable_views_;
   }
 
->>>>>>> b9464d89
   int32_t window_id() const { return next_id_; }
 
  protected:
@@ -394,16 +389,6 @@
   std::u16string GetAccessibleWindowTitle() const override;
 
   void set_content_view(views::View* view) { content_view_ = view; }
-
-<<<<<<< HEAD
-=======
-  void add_browser_view(NativeBrowserView* browser_view) {
-    browser_views_.push_back(browser_view);
-  }
-  void remove_browser_view(NativeBrowserView* browser_view) {
-    browser_views_.remove_if(
-        [&browser_view](NativeBrowserView* n) { return (n == browser_view); });
-  }
 
   void add_inspectable_view(InspectableWebContentsView* inspectable_view) {
     inspectable_views_.push_back(inspectable_view);
@@ -415,7 +400,6 @@
         });
   }
 
->>>>>>> b9464d89
   // The boolean parsing of the "titleBarOverlay" option
   bool titlebar_overlay_ = false;
 
@@ -476,15 +460,9 @@
   // Is this a modal window.
   bool is_modal_ = false;
 
-<<<<<<< HEAD
-=======
-  // The browser view layer.
-  std::list<NativeBrowserView*> browser_views_;
-
   // The inspectable webContents views.
   std::list<InspectableWebContentsView*> inspectable_views_;
 
->>>>>>> b9464d89
   // Observers of this window.
   base::ObserverList<NativeWindowObserver> observers_;
 
