name: Pipeline Segment - Electron Build

on:
  workflow_call:
    inputs:
      environment:
        description: using the production or testing environment
        required: false
        type: string
      target-platform:
        type: string
        description: 'Platform to run on, can be macos, linux or windows'
        required: true
      target-arch:
        type: string
        description: 'Arch to build for, can be x64, arm64 or arm'
        required: true
      build-runs-on:
        type: string
        description: 'What host to run the build'
        required: true
      build-container:
        type: string
        description: 'JSON container information for aks runs-on'
        required: false
        default: '{"image":null}'
      is-release:
        description: 'Whether this build job is a release job'
        required: true
        type: boolean
        default: false
      gn-build-type:
        description: 'The gn build type - testing or release'
        required: true
        type: string
        default: testing
      generate-symbols: 
        description: 'Whether or not to generate symbols'
        required: true
        type: boolean
        default: false
      upload-to-storage: 
        description: 'Whether or not to upload build artifacts to external storage'
        required: true
        type: string
        default: '0'


concurrency:
  group: electron-build-${{ inputs.target-platform }}-${{ inputs.target-arch }}-${{ github.ref }}
  cancel-in-progress: ${{ github.ref != 'refs/heads/main' && !endsWith(github.ref, '-x-y') }}

env:
  AZURE_AKS_CACHE_STORAGE_ACCOUNT: ${{ secrets.AZURE_AKS_CACHE_STORAGE_ACCOUNT }}
  AZURE_AKS_CACHE_SHARE_NAME: ${{ secrets.AZURE_AKS_CACHE_SHARE_NAME }}
  ELECTRON_ARTIFACTS_BLOB_STORAGE: ${{ secrets.ELECTRON_ARTIFACTS_BLOB_STORAGE }}
  ELECTRON_RBE_JWT: ${{ secrets.ELECTRON_RBE_JWT }}
  ELECTRON_GITHUB_TOKEN: ${{ secrets.ELECTRON_GITHUB_TOKEN }}
  # Disable pre-compiled headers to reduce out size - only useful for rebuilds
  GN_BUILDFLAG_ARGS: 'enable_precompiled_headers=false'
  GCLIENT_EXTRA_ARGS: ${{ inputs.target-platform == 'macos' && '--custom-var=checkout_mac=True --custom-var=host_os=mac' || (inputs.target-platform == 'linux' && '--custom-var=checkout_arm=True --custom-var=checkout_arm64=True' || '--custom-var=checkout_win=True') }}
  # Only disable this in the Asan build
  CHECK_DIST_MANIFEST: true
  IS_GHA_RELEASE: true
  ELECTRON_OUT_DIR: Default

jobs:
  build:
    runs-on: ${{ inputs.build-runs-on }}
    container: ${{ fromJSON(inputs.build-container) }}
    environment: ${{ inputs.environment }}
    env:
      TARGET_ARCH: ${{ inputs.target-arch }}
    steps:
    - name: Create src dir
      run: mkdir src
    - name: Checkout Electron
      uses: actions/checkout@a5ac7e51b41094c92402da3b24376905380afc29
      with:
        path: src/electron
        fetch-depth: 0
    - name: Setup Node.js/npm
      if: ${{ inputs.target-platform == 'macos' }}
      uses: actions/setup-node@60edb5dd545a775178f52524783378180af0d1f8
      with:
        node-version: 20.11.x
        cache: yarn
        cache-dependency-path: src/electron/yarn.lock
    - name: Install Dependencies
      run: |
        cd src/electron
        node script/yarn install
    - name: Install AZCopy
      if: ${{ inputs.target-platform == 'macos' }}
      run: brew install azcopy
    - name: Enable windows toolchain
      if: ${{ inputs.target-platform == 'windows' }}
      run: |
        echo "ELECTRON_DEPOT_TOOLS_WIN_TOOLCHAIN=1" >> $GITHUB_ENV
    - name: Set GN_EXTRA_ARGS for Linux
      if: ${{ inputs.target-platform == 'linux' }}
      run: |
        if [ "${{ inputs.target-arch  }}" = "arm" ]; then
          GN_EXTRA_ARGS='target_cpu="arm" build_tflite_with_xnnpack=false'
        elif [ "${{ inputs.target-arch }}" = "arm64" ]; then
          GN_EXTRA_ARGS='target_cpu="arm64" fatal_linker_warnings=false enable_linux_installer=false'
        fi
        echo "GN_EXTRA_ARGS=$GN_EXTRA_ARGS" >> $GITHUB_ENV
    - name: Get Depot Tools
      timeout-minutes: 5
      run: |
        git clone --depth=1 https://chromium.googlesource.com/chromium/tools/depot_tools.git

        SEDOPTION="-i"
        if [ "`uname`" = "Darwin" ]; then
          SEDOPTION="-i ''"
        fi

        # remove ninjalog_uploader_wrapper.py from autoninja since we don't use it and it causes problems
        sed $SEDOPTION '/ninjalog_uploader_wrapper.py/d' ./depot_tools/autoninja

        # Ensure depot_tools does not update.
        test -d depot_tools && cd depot_tools
        if [ "`uname`" = "Linux" ]; then
          git apply --3way ../src/electron/.github/workflows/config/gclient.diff
        fi
        touch .disable_auto_update
    - name: Add Depot Tools to PATH
      run: echo "$(pwd)/depot_tools" >> $GITHUB_PATH
    - name: Generate DEPS Hash
      run: |
        node src/electron/script/generate-deps-hash.js && cat src/electron/.depshash-target
        DEPSHASH=v1-src-cache-$(shasum src/electron/.depshash | cut -f1 -d' ')
        echo "DEPSHASH=$DEPSHASH" >> $GITHUB_ENV
        echo "CACHE_PATH=$DEPSHASH.tar" >> $GITHUB_ENV
    - name: Restore src cache via AZCopy
      if: ${{ inputs.target-platform == 'macos' }}
      uses: ./src/electron/.github/actions/restore-cache-azcopy
    - name: Restore src cache via AKS
      if: ${{ inputs.target-platform == 'linux' || inputs.target-platform == 'windows' }}
      uses: ./src/electron/.github/actions/restore-cache-aks
    - name: Checkout Electron
      uses: actions/checkout@a5ac7e51b41094c92402da3b24376905380afc29
      with:
        path: src/electron
        fetch-depth: 0
    - name: Load Build Tools
      run: |
<<<<<<< HEAD
        export BUILD_TOOLS_SHA=2f67e10b9b6b5700b1c7940df412b0345257d9ae
=======
        export BUILD_TOOLS_SHA=ff3e40a9a2ebb735c18b6450ecd5ddaa8bb364a9
>>>>>>> 6bf83b38
        npm i -g @electron/build-tools
        e auto-update disable
        e init -f --root=$(pwd) --out=Default ${{ inputs.gn-build-type }} --import ${{ inputs.gn-build-type }} --target-cpu ${{ inputs.target-arch }} --only-sdk
    - name: Run Electron Only Hooks
      run: |
        echo "solutions=[{'name':'src/electron','url':None,'deps_file':'DEPS','custom_vars':{'process_deps':False},'managed':False}]" > tmpgclient
        if [ "${{ inputs.target-platform }}" = "windows" ]; then
          echo "solutions=[{'name':'src/electron','url':None,'deps_file':'DEPS','custom_vars':{'process_deps':False,'install_sysroot':False,'checkout_win':True},'managed':False}]" > tmpgclient
          echo "target_os=['win']" >> tmpgclient
        fi
        gclient runhooks --gclientfile=tmpgclient

        # Fix VS Toolchain
        if [ "${{ inputs.target-platform }}" = "windows" ]; then
          rm -rf src/third_party/depot_tools/win_toolchain/vs_files
          e d python3 src/build/vs_toolchain.py update --force
        fi
    - name: Regenerate DEPS Hash
      run: |
        (cd src/electron && git checkout .) && node src/electron/script/generate-deps-hash.js && cat src/electron/.depshash-target
        echo "DEPSHASH=$(shasum src/electron/.depshash | cut -f1 -d' ')" >> $GITHUB_ENV
    - name: Add CHROMIUM_BUILDTOOLS_PATH to env
      run: echo "CHROMIUM_BUILDTOOLS_PATH=$(pwd)/src/buildtools" >> $GITHUB_ENV
    - name: Fix Sync (macOS)
      if: ${{ inputs.target-platform == 'macos' }}
      uses: ./src/electron/.github/actions/fix-sync-macos
    - name: Install build-tools & Setup RBE
      run: |
        echo "NUMBER_OF_NINJA_PROCESSES=${{ inputs.target-platform == 'linux' && '300' || '200' }}" >> $GITHUB_ENV
        cd ~/.electron_build_tools
        npx yarn --ignore-engines
        # Pull down credential helper and print status
        node -e "require('./src/utils/reclient.js').downloadAndPrepare({})"
        HELPER=$(node -p "require('./src/utils/reclient.js').helperPath({})")
        $HELPER login
        echo 'RBE_service='`node -e "console.log(require('./src/utils/reclient.js').serviceAddress)"` >> $GITHUB_ENV
        echo 'RBE_experimental_credentials_helper='`node -e "console.log(require('./src/utils/reclient.js').helperPath({}))"` >> $GITHUB_ENV
        echo 'RBE_experimental_credentials_helper_args=print' >> $GITHUB_ENV
    - name: Free up space (macOS)
      if: ${{ inputs.target-platform == 'macos' }}
      uses: ./src/electron/.github/actions/free-space-macos
    - name: Build Electron
      uses: ./src/electron/.github/actions/build-electron
      with:
        target-arch: ${{ inputs.target-arch }}
        target-platform: ${{ inputs.target-platform }}
        artifact-platform: ${{ inputs.target-platform == 'macos' && 'darwin' || inputs.target-platform }}
        is-release: '${{ inputs.is-release }}'
        generate-symbols: '${{ inputs.generate-symbols }}'
        upload-to-storage: '${{ inputs.upload-to-storage }}'
    - name: Set GN_EXTRA_ARGS for MAS Build
      if: ${{ inputs.target-platform == 'macos' }}
      run: |
        echo "MAS_BUILD=true" >> $GITHUB_ENV
        GN_EXTRA_ARGS='is_mas_build=true'
        echo "GN_EXTRA_ARGS=$GN_EXTRA_ARGS" >> $GITHUB_ENV
    - name: Build Electron (MAS)
      if: ${{ inputs.target-platform == 'macos' }}
      uses: ./src/electron/.github/actions/build-electron
      with:
        target-arch: ${{ inputs.target-arch }}
        target-platform: ${{ inputs.target-platform }}
        artifact-platform: 'mas'
        is-release: '${{ inputs.is-release }}'
        generate-symbols: '${{ inputs.generate-symbols }}'
        upload-to-storage: '${{ inputs.upload-to-storage }}'
        step-suffix: '(mas)'<|MERGE_RESOLUTION|>--- conflicted
+++ resolved
@@ -146,11 +146,7 @@
         fetch-depth: 0
     - name: Load Build Tools
       run: |
-<<<<<<< HEAD
-        export BUILD_TOOLS_SHA=2f67e10b9b6b5700b1c7940df412b0345257d9ae
-=======
         export BUILD_TOOLS_SHA=ff3e40a9a2ebb735c18b6450ecd5ddaa8bb364a9
->>>>>>> 6bf83b38
         npm i -g @electron/build-tools
         e auto-update disable
         e init -f --root=$(pwd) --out=Default ${{ inputs.gn-build-type }} --import ${{ inputs.gn-build-type }} --target-cpu ${{ inputs.target-arch }} --only-sdk
